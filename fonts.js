--- conflicted
+++ resolved
@@ -1347,11 +1347,7 @@
       }
 
       // Enter the translated string into the cache
-<<<<<<< HEAD
-      return charsCache[chars] = glyphs;
-=======
-      return (charsCache[chars] = str);
->>>>>>> 3ea4e25f
+      return (charsCache[chars] = glyphs);
     }
   };
 

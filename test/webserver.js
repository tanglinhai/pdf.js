--- conflicted
+++ resolved
@@ -40,13 +40,8 @@
 var defaultMimeType = "application/octet-stream";
 
 function WebServer() {
-<<<<<<< HEAD
-  this.root = '.';
-  this.host = '0.0.0.0';
-=======
   this.root = ".";
   this.host = "localhost";
->>>>>>> 0d5ef5dd
   this.port = 0;
   this.server = null;
   this.verbose = false;
@@ -97,7 +92,7 @@
       pathPart = pathPart.replace(/\\/g, "/");
     } catch (ex) {
       // If the URI cannot be decoded, a `URIError` is thrown. This happens for
-      // malformed URIs such as `http://localhost:8888/%s%s` and should be
+      // malformed URIs such as `http://localhost:8880/%s%s` and should be
       // handled as a bad request.
       res.writeHead(400);
       res.end("Bad request", "utf8");
@@ -346,7 +341,7 @@
 // This supports the "Cross-origin" test in test/unit/api_spec.js
 // It is here instead of test.js so that when the test will still complete as
 // expected if the user does "gulp server" and then visits
-// http://localhost:8888/test/unit/unit_test.html?spec=Cross-origin
+// http://localhost:8880/test/unit/unit_test.html?spec=Cross-origin
 function crossOriginHandler(req, res) {
   if (req.url === "/test/pdfs/basicapi.pdf?cors=withCredentials") {
     res.setHeader("Access-Control-Allow-Origin", req.headers.origin);

--- conflicted
+++ resolved
@@ -937,50 +937,6 @@
   font-size: 10px;
 }
 
-@media all and (max-width: 950px) {
-  html[dir='ltr'] #outerContainer.sidebarMoving .outerCenter,
-  html[dir='ltr'] #outerContainer.sidebarOpen .outerCenter {
-    float: left;
-    left: 180px;
-  }
-  html[dir='rtl'] #outerContainer.sidebarMoving .outerCenter,
-  html[dir='rtl'] #outerContainer.sidebarOpen .outerCenter {
-    float: right;
-    right: 180px;
-  }
-}
-
-@media all and (max-width: 770px) {
-  #sidebarContainer {
-    top: 33px;
-    z-index: 100;
-  }
-  #sidebarContent {
-    top: 32px;
-    background-color: hsla(0,0%,0%,.7);
-  }
-  #thumbnailView, #outlineView {
-    top: 66px;
-  }
-
-  html[dir='ltr'] #outerContainer.sidebarOpen > #mainContainer {
-    left: 0px;
-  }
-  html[dir='rtl'] #outerContainer.sidebarOpen > #mainContainer {
-    right: 0px;
-  }
-
-  html[dir='ltr'] .outerCenter {
-    float: left;
-    left: 180px;
-  }
-  html[dir='rtl'] .outerCenter {
-    float: right;
-    right: 180px;
-  }
-}
-
-<<<<<<< HEAD
 @media print {
   #sidebarContainer, .toolbar, #loadingBox, #errorWrapper, .textLayer {
     display: none;
@@ -1003,10 +959,53 @@
   .page[data-loaded] {
     display: block;
   }
-=======
+}
+
+@media all and (max-width: 950px) {
+  html[dir='ltr'] #outerContainer.sidebarMoving .outerCenter,
+  html[dir='ltr'] #outerContainer.sidebarOpen .outerCenter {
+    float: left;
+    left: 180px;
+  }
+  html[dir='rtl'] #outerContainer.sidebarMoving .outerCenter,
+  html[dir='rtl'] #outerContainer.sidebarOpen .outerCenter {
+    float: right;
+    right: 180px;
+  }
+}
+
+@media all and (max-width: 770px) {
+  #sidebarContainer {
+    top: 33px;
+    z-index: 100;
+  }
+  #sidebarContent {
+    top: 32px;
+    background-color: hsla(0,0%,0%,.7);
+  }
+  #thumbnailView, #outlineView {
+    top: 66px;
+  }
+
+  html[dir='ltr'] #outerContainer.sidebarOpen > #mainContainer {
+    left: 0px;
+  }
+  html[dir='rtl'] #outerContainer.sidebarOpen > #mainContainer {
+    right: 0px;
+  }
+
+  html[dir='ltr'] .outerCenter {
+    float: left;
+    left: 180px;
+  }
+  html[dir='rtl'] .outerCenter {
+    float: right;
+    right: 180px;
+  }
+}
+
 @media all and (max-width: 600px) {
   #toolbarViewerRight {
     display: none;
   }
->>>>>>> f59ae949
 }
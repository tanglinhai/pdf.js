/* Copyright 2014 Mozilla Foundation
 *
 * Licensed under the Apache License, Version 2.0 (the "License");
 * you may not use this file except in compliance with the License.
 * You may obtain a copy of the License at
 *
 *     http://www.apache.org/licenses/LICENSE-2.0
 *
 * Unless required by applicable law or agreed to in writing, software
 * distributed under the License is distributed on an "AS IS" BASIS,
 * WITHOUT WARRANTIES OR CONDITIONS OF ANY KIND, either express or implied.
 * See the License for the specific language governing permissions and
 * limitations under the License.
 */

<<<<<<< HEAD
import { BaseViewer } from './base_viewer';
import { getOffsetLeft } from './ui_utils';
import { shadow } from 'pdfjs-lib';
=======
import { BaseViewer } from "./base_viewer.js";
import { shadow } from "pdfjs-lib";
>>>>>>> 0d5ef5dd

class PDFViewer extends BaseViewer {
  get _viewerElement() {
    return shadow(this, "_viewerElement", this.viewer);
  }

<<<<<<< HEAD
  _scrollIntoView({ pageView, pageSpot = null, pageNumber = null, }) {
    if (!pageSpot && !this.isInPresentationMode) {
      const pageDiv = pageView.div;
      const left = getOffsetLeft(pageView);
      const right = left + pageView.position.width;
      const { scrollLeft, clientWidth, } = this.viewer;
      if (this._isScrollModeHorizontal ||
          left < scrollLeft || right > scrollLeft + clientWidth) {
        pageSpot = { left: 0, top: 0, };
      }
    }
    super._scrollIntoView({ pageView, pageSpot, pageNumber, });
=======
  _scrollIntoView({ pageDiv, pageSpot = null, pageNumber = null }) {
    if (!pageSpot && !this.isInPresentationMode) {
      const left = pageDiv.offsetLeft + pageDiv.clientLeft;
      const right = left + pageDiv.clientWidth;
      const { scrollLeft, clientWidth } = this.container;
      if (
        this._isScrollModeHorizontal ||
        left < scrollLeft ||
        right > scrollLeft + clientWidth
      ) {
        pageSpot = { left: 0, top: 0 };
      }
    }
    super._scrollIntoView({ pageDiv, pageSpot, pageNumber });
>>>>>>> 0d5ef5dd
  }

  _getVisiblePages() {
    if (this.isInPresentationMode) {
      // The algorithm in `getVisibleElements` doesn't work in all browsers and
      // configurations (e.g. Chrome) when Presentation Mode is active.
      return this._getCurrentVisiblePage();
    }
    return super._getVisiblePages();
  }

  _updateHelper(visiblePages) {
    if (this.isInPresentationMode) {
      return;
    }
    let currentId = this._currentPageNumber;
    let stillFullyVisible = false;

    for (const page of visiblePages) {
      if (page.percent < 100) {
        break;
      }
      if (page.id === currentId) {
        stillFullyVisible = true;
        break;
      }
    }
    if (!stillFullyVisible) {
      currentId = visiblePages[0].id;
    }
    this._setCurrentPageNumber(currentId);
  }
}

export { PDFViewer };<|MERGE_RESOLUTION|>--- conflicted
+++ resolved
@@ -12,50 +12,37 @@
  * See the License for the specific language governing permissions and
  * limitations under the License.
  */
-
-<<<<<<< HEAD
-import { BaseViewer } from './base_viewer';
-import { getOffsetLeft } from './ui_utils';
-import { shadow } from 'pdfjs-lib';
-=======
+// ----------------------------- tanglinhai start ------------------------------
+import { getOffsetLeft } from './ui_utils.js';
+// ----------------------------- tanglinhai end ------------------------------
 import { BaseViewer } from "./base_viewer.js";
 import { shadow } from "pdfjs-lib";
->>>>>>> 0d5ef5dd
 
 class PDFViewer extends BaseViewer {
   get _viewerElement() {
     return shadow(this, "_viewerElement", this.viewer);
   }
 
-<<<<<<< HEAD
+  // ----------------------------- tanglinhai start ------------------------------
   _scrollIntoView({ pageView, pageSpot = null, pageNumber = null, }) {
+  // ----------------------------- tanglinhai end ------------------------------
     if (!pageSpot && !this.isInPresentationMode) {
+      // ----------------------------- tanglinhai start ------------------------------
       const pageDiv = pageView.div;
       const left = getOffsetLeft(pageView);
       const right = left + pageView.position.width;
+      /*const left = pageDiv.offsetLeft + pageDiv.clientLeft;
+      const right = left + pageDiv.clientWidth;*/
+      // ----------------------------- tanglinhai end ------------------------------
       const { scrollLeft, clientWidth, } = this.viewer;
       if (this._isScrollModeHorizontal ||
           left < scrollLeft || right > scrollLeft + clientWidth) {
         pageSpot = { left: 0, top: 0, };
       }
     }
+    // ----------------------------- tanglinhai start ------------------------------
     super._scrollIntoView({ pageView, pageSpot, pageNumber, });
-=======
-  _scrollIntoView({ pageDiv, pageSpot = null, pageNumber = null }) {
-    if (!pageSpot && !this.isInPresentationMode) {
-      const left = pageDiv.offsetLeft + pageDiv.clientLeft;
-      const right = left + pageDiv.clientWidth;
-      const { scrollLeft, clientWidth } = this.container;
-      if (
-        this._isScrollModeHorizontal ||
-        left < scrollLeft ||
-        right > scrollLeft + clientWidth
-      ) {
-        pageSpot = { left: 0, top: 0 };
-      }
-    }
-    super._scrollIntoView({ pageDiv, pageSpot, pageNumber });
->>>>>>> 0d5ef5dd
+    // ----------------------------- tanglinhai end ------------------------------
   }
 
   _getVisiblePages() {
@@ -75,16 +62,22 @@
     let stillFullyVisible = false;
 
     for (const page of visiblePages) {
-      if (page.percent < 100) {
+      // ----------------------------- tanglinhai start -----------------------------
+      if (page.view.percent < 100) {
+      // ----------------------------- tanglinhai end -----------------------------
         break;
       }
-      if (page.id === currentId) {
+      // ----------------------------- tanglinhai start -----------------------------
+      if (page.view.id === currentId) {
+      // ----------------------------- tanglinhai end -----------------------------
         stillFullyVisible = true;
         break;
       }
     }
     if (!stillFullyVisible) {
-      currentId = visiblePages[0].id;
+      // ----------------------------- tanglinhai start -----------------------------
+      currentId = visiblePages.length > 0 ? visiblePages[0].view.id : 1;
+      // ----------------------------- tanglinhai end -----------------------------
     }
     this._setCurrentPageNumber(currentId);
   }

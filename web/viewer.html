--- conflicted
+++ resolved
@@ -46,13 +46,8 @@
       <div id="sidebarContainer">
         <div id="toolbarSidebar">
           <div class="splitToolbarButton toggled">
-<<<<<<< HEAD
-            <button id="viewThumbnail" class="toolbarButton toggled" title="Show Thumbnails" onclick="PDFView.switchSidebarView('thumbs')" data-l10n-id="thumbs"></button>
-            <button id="viewOutline" class="toolbarButton" title="Show Document Outline" onclick="PDFView.switchSidebarView('outline')" data-l10n-id="outline"></button>
-=======
-            <button id="viewThumbnail" class="toolbarButton toggled" title="Show Thumbnails" onclick="PDFView.switchSidebarView('thumbs')" tabindex="1"></button>
-            <button id="viewOutline" class="toolbarButton" title="Show Document Outline" onclick="PDFView.switchSidebarView('outline')" tabindex="2"></button>
->>>>>>> 77120990
+            <button id="viewThumbnail" class="toolbarButton toggled" title="Show Thumbnails" onclick="PDFView.switchSidebarView('thumbs')" tabindex="1" data-l10n-id="thumbs"></button>
+            <button id="viewOutline" class="toolbarButton" title="Show Document Outline" onclick="PDFView.switchSidebarView('outline')" tabindex="2" data-l10n-id="outline"></button>
           </div>
         </div>
         <div id="sidebarContent">
@@ -69,75 +64,43 @@
 
             <div id="toolbarViewer">
               <div id="toolbarViewerLeft">
-<<<<<<< HEAD
-                <button id="sidebarToggle" class="toolbarButton" title="Toggle Sidebar" data-l10n-id="toggle_slider"></button>
+                <button id="sidebarToggle" class="toolbarButton" title="Toggle Sidebar" tabindex="3" data-l10n-id="toggle_slider"></button>
                 <div class="toolbarButtonSpacer"></div>
                 <div class="splitToolbarButton">
-                  <button class="toolbarButton pageUp" title="Previous Page" onclick="PDFView.page--" id="previous" data-l10n-id="previous"></button>
+                  <button class="toolbarButton pageUp" title="Previous Page" onclick="PDFView.page--" id="previous" tabindex="4" data-l10n-id="previous"></button>
                   <div class="splitToolbarButtonSeparator"></div>
-                  <button class="toolbarButton pageDown" title="Next Page" onclick="PDFView.page++" id="next" data-l10n-id="next"></button>
+                  <button class="toolbarButton pageDown" title="Next Page" onclick="PDFView.page++" id="next" tabindex="5" data-l10n-id="next"></button>
                 </div>
                 <div class="toolbarLabel" data-l10n-id="page_label">Page: </div>
-                <input type="number" id="pageNumber" class="toolbarField pageNumber" onchange="PDFView.page = this.value;" value="1" size="4" min="1">
-=======
-                <button id="sidebarToggle" class="toolbarButton" title="Toggle Sidebar" tabindex="3"></button>
-                <div class="toolbarButtonSpacer"></div>
-                <div class="splitToolbarButton">
-                  <button class="toolbarButton pageUp" title="Previous Page" onclick="PDFView.page--" id="previous" tabindex="4"></button>
-                  <div class="splitToolbarButtonSeparator"></div>
-                  <button class="toolbarButton pageDown" title="Next Page" onclick="PDFView.page++" id="next" tabindex="5"></button>
-                </div>
-                <div class="toolbarLabel">Page: </div>
                 <input type="number" id="pageNumber" class="toolbarField pageNumber" onchange="PDFView.page = this.value;" value="1" size="4" min="1" tabindex="6">
->>>>>>> 77120990
                 </input>
                 <span id="numPages" class="toolbarLabel"></span>
               </div>
               <div id="toolbarViewerRight">
                 <input id="fileInput" class="fileInput" type="file" oncontextmenu="return false;" tabindex="10" />
 
-<<<<<<< HEAD
-                <!-- <button id="print" class="toolbarButton print" title="Print" onclick="window.print()"></button> -->
-                <button id="download" class="toolbarButton download" title="Download" onclick="PDFView.download();" data-l10n-id="download"></button>
+                <!-- <input id="fileInput" class="fileInput" type="file" oncontextmenu="return false;" style="visibility: hidden; position: fixed; right: 0; top: 0" /> -->
+                <!-- <button id="openFile" class="toolbarButton print" title="Open" tabindex="10" data-l10n-id="open_file" onclick="document.getElementById('fileInput').click()"></button> -->
+
+                <!-- <button id="print" class="toolbarButton print" title="Print" tabindex="11" data-l10n-id="print" onclick="window.print()"></button> -->
+                <button id="download" class="toolbarButton download" title="Download" onclick="PDFView.download();" tabindex="12" data-l10n-id="download"></button>
                 <!-- <div class="toolbarButtonSpacer"></div> -->
-                <a href="#" id="viewBookmark" class="toolbarButton bookmark" title="Bookmark (or copy) current location" data-l10n-id="bookmark">
-=======
-                <!-- <input id="fileInput" class="fileInput" type="file" oncontextmenu="return false;" style="visibility: hidden; position: fixed; right: 0; top: 0" /> -->
-                <!-- <button id="openFile" class="toolbarButton print" title="Open" tabindex="10" onclick="document.getElementById('fileInput').click()"></button> -->
-
-                <!-- <button id="print" class="toolbarButton print" title="Print" tabindex="11" onclick="window.print()"></button> -->
-                <button id="download" class="toolbarButton download" title="Download" onclick="PDFView.download();" tabindex="12"></button>
-                <!-- <div class="toolbarButtonSpacer"></div> -->
-                <a href="#" id="viewBookmark" class="toolbarButton bookmark" title="Bookmark (or copy) current location" tabindex="13">
->>>>>>> 77120990
+                <a href="#" id="viewBookmark" class="toolbarButton bookmark" title="Bookmark (or copy) current location" tabindex="13" data-l10n-id="bookmark">
                 </a>
               </div>
               <div class="outerCenter">
                 <div class="innerCenter" id="toolbarViewerMiddle">
                   <div class="splitToolbarButton">
-<<<<<<< HEAD
-                    <button class="toolbarButton zoomOut" title="Zoom Out" onclick="PDFView.zoomOut();" data-l10n-id="zoom_out"></button>
+                    <button class="toolbarButton zoomOut" title="Zoom Out" onclick="PDFView.zoomOut();" tabindex="7" data-l10n-id="zoom_out"></button>
                     <div class="splitToolbarButtonSeparator"></div>
-                    <button class="toolbarButton zoomIn" title="Zoom In" onclick="PDFView.zoomIn();" data-l10n-id="zoom_in"></button>
+                    <button class="toolbarButton zoomIn" title="Zoom In" onclick="PDFView.zoomIn();" tabindex="8" data-l10n-id="zoom_in"></button>
                   </div>
                   <span class="dropdownToolbarButton">
-                     <select id="scaleSelect" onchange="PDFView.parseScale(this.value);" oncontextmenu="return false;">
+                     <select id="scaleSelect" onchange="PDFView.parseScale(this.value);" oncontextmenu="return false;" tabindex="9">
                       <option id="pageAutoOption" value="auto" selected="selected" data-l10n-id="page_scale_auto">Automatic Zoom</option>
                       <option id="pageActualOption" value="page-actual" data-l10n-id="page_scale_actual">Actual Size</option>
                       <option id="pageFitOption" value="page-fit" data-l10n-id="page_scale_fit">Fit Page</option>
                       <option id="pageWidthOption" value="page-width" data-l10n-id="page_scale_width">Full Width</option>
-=======
-                    <button class="toolbarButton zoomOut" title="Zoom Out" onclick="PDFView.zoomOut();" tabindex="7"></button>
-                    <div class="splitToolbarButtonSeparator"></div>
-                    <button class="toolbarButton zoomIn" title="Zoom In" onclick="PDFView.zoomIn();" tabindex="8"></button>
-                  </div>
-                  <span class="dropdownToolbarButton">
-                     <select id="scaleSelect" onchange="PDFView.parseScale(this.value);" oncontextmenu="return false;" tabindex="9">
-                      <option id="pageAutoOption" value="auto" selected="selected">Automatic Zoom</option>
-                      <option value="page-actual">Actual Size</option>
-                      <option id="pageFitOption" value="page-fit">Fit Page</option>
-                      <option id="pageWidthOption" value="page-width">Full Width</option>
->>>>>>> 77120990
                       <option id="customScaleOption" value="custom"></option>
                       <option value="0.5">50%</option>
                       <option value="0.75">75%</option>

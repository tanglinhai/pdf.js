/* Copyright 2017 Mozilla Foundation
 *
 * Licensed under the Apache License, Version 2.0 (the "License");
 * you may not use this file except in compliance with the License.
 * You may obtain a copy of the License at
 *
 *     http://www.apache.org/licenses/LICENSE-2.0
 *
 * Unless required by applicable law or agreed to in writing, software
 * distributed under the License is distributed on an "AS IS" BASIS,
 * WITHOUT WARRANTIES OR CONDITIONS OF ANY KIND, either express or implied.
 * See the License for the specific language governing permissions and
 * limitations under the License.
 */

import { BaseViewer } from "./base_viewer.js";
import { shadow } from "pdfjs-lib";

class PDFSinglePageViewer extends BaseViewer {
  constructor(options) {
    super(options);

    this.eventBus._on("pagesinit", evt => {
      // Since the pages are placed in a `DocumentFragment`, make sure that
      // the current page becomes visible upon loading of the document.
      this._ensurePageViewVisible();
    });
  }

  get _viewerElement() {
    // Since we only want to display *one* page at a time when using the
    // `PDFSinglePageViewer`, we cannot append them to the `viewer` DOM element.
    // Instead, they are placed in a `DocumentFragment`, and only the current
    // page is displayed in the viewer (refer to `this._ensurePageViewVisible`).
    return shadow(this, "_viewerElement", this._shadowViewer);
  }

  _resetView() {
    super._resetView();
    this._previousPageNumber = 1;
    this._shadowViewer = document.createDocumentFragment();
    this._updateScrollDown = null;
  }

  _ensurePageViewVisible() {
    const pageView = this._pages[this._currentPageNumber - 1];
    const previousPageView = this._pages[this._previousPageNumber - 1];

    const viewerNodes = this.viewer.childNodes;
    switch (viewerNodes.length) {
      case 0: // Should *only* occur on initial loading.
        this.viewer.appendChild(pageView.div);
        pageView.isDivAddedToContainer = true;
        this.viewer._buffer.push(pageView);
        break;
      case 1: // The normal page-switching case.
        if (viewerNodes[0] !== previousPageView.div) {
          throw new Error(
            "_ensurePageViewVisible: Unexpected previously visible page."
          );
        }
        if (pageView === previousPageView) {
          break; // The correct page is already visible.
        }
        // Switch visible pages, and reset the viewerContainer scroll position.
        this._shadowViewer.appendChild(previousPageView.div);
        this.viewer.appendChild(pageView.div);
        pageView.isDivAddedToContainer = true;
        this.viewer._buffer.push(pageView);
        this.container.scrollTop = 0;
        break;
      default:
        throw new Error(
          "_ensurePageViewVisible: Only one page should be visible at a time."
        );
    }
    this._previousPageNumber = this._currentPageNumber;
  }

  _scrollUpdate() {
    if (this._updateScrollDown) {
      this._updateScrollDown();
    }
    super._scrollUpdate();
  }

<<<<<<< HEAD
  _scrollIntoView({ pageView, pageSpot = null, pageNumber = null, }) {
    if (pageNumber) { // Ensure that `this._currentPageNumber` is correct.
=======
  _scrollIntoView({ pageDiv, pageSpot = null, pageNumber = null }) {
    if (pageNumber) {
      // Ensure that `this._currentPageNumber` is correct.
>>>>>>> 0d5ef5dd
      this._setCurrentPageNumber(pageNumber);
    }
    const scrolledDown = this._currentPageNumber >= this._previousPageNumber;

    this._ensurePageViewVisible();
    // Ensure that rendering always occurs, to avoid showing a blank page,
    // even if the current position doesn't change when the page is scrolled.
    this.update();

<<<<<<< HEAD
    super._scrollIntoView({ pageView, pageSpot, pageNumber, });
=======
    super._scrollIntoView({ pageDiv, pageSpot, pageNumber });
>>>>>>> 0d5ef5dd

    // Since scrolling is tracked using `requestAnimationFrame`, update the
    // scroll direction during the next `this._scrollUpdate` invocation.
    this._updateScrollDown = () => {
      this.scroll.down = scrolledDown;
      this._updateScrollDown = null;
    };
  }

  _getVisiblePages() {
    return this._getCurrentVisiblePage();
  }

  _updateHelper(visiblePages) {}

  get _isScrollModeHorizontal() {
    // The Scroll/Spread modes are never used in `PDFSinglePageViewer`.
    return shadow(this, "_isScrollModeHorizontal", false);
  }

  _updateScrollMode() {}

  _updateSpreadMode() {}
}

export { PDFSinglePageViewer };<|MERGE_RESOLUTION|>--- conflicted
+++ resolved
@@ -50,8 +50,10 @@
     switch (viewerNodes.length) {
       case 0: // Should *only* occur on initial loading.
         this.viewer.appendChild(pageView.div);
+	/* ---------------------------------- tanglinhai start ------------------------------------ */
         pageView.isDivAddedToContainer = true;
         this.viewer._buffer.push(pageView);
+	/* ---------------------------------- tanglinhai end ------------------------------------ */
         break;
       case 1: // The normal page-switching case.
         if (viewerNodes[0] !== previousPageView.div) {
@@ -65,8 +67,10 @@
         // Switch visible pages, and reset the viewerContainer scroll position.
         this._shadowViewer.appendChild(previousPageView.div);
         this.viewer.appendChild(pageView.div);
+	/* ---------------------------------- tanglinhai start ------------------------------------ */
         pageView.isDivAddedToContainer = true;
         this.viewer._buffer.push(pageView);
+	/* ---------------------------------- tanglinhai end ------------------------------------ */
         this.container.scrollTop = 0;
         break;
       default:
@@ -83,15 +87,10 @@
     }
     super._scrollUpdate();
   }
-
-<<<<<<< HEAD
+  // ----------------------------- tanglinhai start ------------------------------
   _scrollIntoView({ pageView, pageSpot = null, pageNumber = null, }) {
+  // ----------------------------- tanglinhai end ------------------------------
     if (pageNumber) { // Ensure that `this._currentPageNumber` is correct.
-=======
-  _scrollIntoView({ pageDiv, pageSpot = null, pageNumber = null }) {
-    if (pageNumber) {
-      // Ensure that `this._currentPageNumber` is correct.
->>>>>>> 0d5ef5dd
       this._setCurrentPageNumber(pageNumber);
     }
     const scrolledDown = this._currentPageNumber >= this._previousPageNumber;
@@ -101,11 +100,9 @@
     // even if the current position doesn't change when the page is scrolled.
     this.update();
 
-<<<<<<< HEAD
+    // ----------------------------- tanglinhai start ------------------------------
     super._scrollIntoView({ pageView, pageSpot, pageNumber, });
-=======
-    super._scrollIntoView({ pageDiv, pageSpot, pageNumber });
->>>>>>> 0d5ef5dd
+    // ----------------------------- tanglinhai end ------------------------------
 
     // Since scrolling is tracked using `requestAnimationFrame`, update the
     // scroll direction during the next `this._scrollUpdate` invocation.

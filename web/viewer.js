/* Copyright 2016 Mozilla Foundation
 *
 * Licensed under the Apache License, Version 2.0 (the "License");
 * you may not use this file except in compliance with the License.
 * You may obtain a copy of the License at
 *
 *     http://www.apache.org/licenses/LICENSE-2.0
 *
 * Unless required by applicable law or agreed to in writing, software
 * distributed under the License is distributed on an "AS IS" BASIS,
 * WITHOUT WARRANTIES OR CONDITIONS OF ANY KIND, either express or implied.
 * See the License for the specific language governing permissions and
 * limitations under the License.
 */

"use strict";

if (typeof PDFJSDev !== "undefined" && PDFJSDev.test("CHROME")) {
  var defaultUrl; // eslint-disable-line no-var

  (function rewriteUrlClosure() {
    // Run this code outside DOMContentLoaded to make sure that the URL
    // is rewritten as soon as possible.
    const queryString = document.location.search.slice(1);
    const m = /(^|&)file=([^&]*)/.exec(queryString);
    defaultUrl = m ? decodeURIComponent(m[2]) : "";

    // Example: chrome-extension://.../http://example.com/file.pdf
    const humanReadableUrl = "/" + defaultUrl + location.hash;
    history.replaceState(history.state, "", humanReadableUrl);
    if (top === window) {
      // eslint-disable-next-line no-undef
      chrome.runtime.sendMessage("showPageAction");
    }
  })();
}

let pdfjsWebApp, pdfjsWebAppOptions;
if (typeof PDFJSDev !== "undefined" && PDFJSDev.test("PRODUCTION")) {
  pdfjsWebApp = require("./app.js");
  pdfjsWebAppOptions = require("./app_options.js");
}

if (typeof PDFJSDev !== "undefined" && PDFJSDev.test("MOZCENTRAL")) {
  require("./firefoxcom.js");
  require("./firefox_print_service.js");
}
if (typeof PDFJSDev !== "undefined" && PDFJSDev.test("GENERIC")) {
  require("./genericcom.js");
}
if (typeof PDFJSDev !== "undefined" && PDFJSDev.test("CHROME")) {
  require("./chromecom.js");
}
if (typeof PDFJSDev !== "undefined" && PDFJSDev.test("CHROME || GENERIC")) {
  require("./pdf_print_service.js");
}

function getViewerConfiguration() {
  return {
    appContainer: document.body,
<<<<<<< HEAD
    mainContainer: document.getElementById('viewerContainer'),
    viewerContainer: document.getElementById('viewer'),
    viewerLoading: document.getElementById('viewerLoading'),
    viewerLoadingTxt: document.getElementById('viewerLoadingTxt'),
    eventBus: null, // Using global event bus with (optional) DOM events.
=======
    mainContainer: document.getElementById("viewerContainer"),
    viewerContainer: document.getElementById("viewer"),
    eventBus: null,
>>>>>>> 0d5ef5dd
    toolbar: {
      container: document.getElementById("toolbarViewer"),
      numPages: document.getElementById("numPages"),
      pageNumber: document.getElementById("pageNumber"),
      scaleSelectContainer: document.getElementById("scaleSelectContainer"),
      scaleSelect: document.getElementById("scaleSelect"),
      customScaleOption: document.getElementById("customScaleOption"),
      previous: document.getElementById("previous"),
      next: document.getElementById("next"),
      zoomIn: document.getElementById("zoomIn"),
      zoomOut: document.getElementById("zoomOut"),
      viewFind: document.getElementById("viewFind"),
      openFile: document.getElementById("openFile"),
      print: document.getElementById("print"),
      presentationModeButton: document.getElementById("presentationMode"),
      download: document.getElementById("download"),
      viewBookmark: document.getElementById("viewBookmark"),
    },
    secondaryToolbar: {
      toolbar: document.getElementById("secondaryToolbar"),
      toggleButton: document.getElementById("secondaryToolbarToggle"),
      toolbarButtonContainer: document.getElementById(
        "secondaryToolbarButtonContainer"
      ),
      presentationModeButton: document.getElementById(
        "secondaryPresentationMode"
      ),
      openFileButton: document.getElementById("secondaryOpenFile"),
      printButton: document.getElementById("secondaryPrint"),
      downloadButton: document.getElementById("secondaryDownload"),
      viewBookmarkButton: document.getElementById("secondaryViewBookmark"),
      firstPageButton: document.getElementById("firstPage"),
      lastPageButton: document.getElementById("lastPage"),
      pageRotateCwButton: document.getElementById("pageRotateCw"),
      pageRotateCcwButton: document.getElementById("pageRotateCcw"),
      cursorSelectToolButton: document.getElementById("cursorSelectTool"),
      cursorHandToolButton: document.getElementById("cursorHandTool"),
      scrollVerticalButton: document.getElementById("scrollVertical"),
      scrollHorizontalButton: document.getElementById("scrollHorizontal"),
      scrollWrappedButton: document.getElementById("scrollWrapped"),
      spreadNoneButton: document.getElementById("spreadNone"),
      spreadOddButton: document.getElementById("spreadOdd"),
      spreadEvenButton: document.getElementById("spreadEven"),
      documentPropertiesButton: document.getElementById("documentProperties"),
    },
    fullscreen: {
      contextFirstPage: document.getElementById("contextFirstPage"),
      contextLastPage: document.getElementById("contextLastPage"),
      contextPageRotateCw: document.getElementById("contextPageRotateCw"),
      contextPageRotateCcw: document.getElementById("contextPageRotateCcw"),
    },
    sidebar: {
      // Divs (and sidebar button)
      outerContainer: document.getElementById("outerContainer"),
      viewerContainer: document.getElementById("viewerContainer"),
      toggleButton: document.getElementById("sidebarToggle"),
      // Buttons
      thumbnailButton: document.getElementById("viewThumbnail"),
      outlineButton: document.getElementById("viewOutline"),
      attachmentsButton: document.getElementById("viewAttachments"),
      // Views
      thumbnailView: document.getElementById("thumbnailView"),
      outlineView: document.getElementById("outlineView"),
      attachmentsView: document.getElementById("attachmentsView"),
    },
    sidebarResizer: {
      outerContainer: document.getElementById("outerContainer"),
      resizer: document.getElementById("sidebarResizer"),
    },
    findBar: {
      bar: document.getElementById("findbar"),
      toggleButton: document.getElementById("viewFind"),
      findField: document.getElementById("findInput"),
      highlightAllCheckbox: document.getElementById("findHighlightAll"),
      caseSensitiveCheckbox: document.getElementById("findMatchCase"),
      entireWordCheckbox: document.getElementById("findEntireWord"),
      findMsg: document.getElementById("findMsg"),
      findResultsCount: document.getElementById("findResultsCount"),
      findPreviousButton: document.getElementById("findPrevious"),
      findNextButton: document.getElementById("findNext"),
    },
    passwordOverlay: {
      overlayName: "passwordOverlay",
      container: document.getElementById("passwordOverlay"),
      label: document.getElementById("passwordText"),
      input: document.getElementById("password"),
      submitButton: document.getElementById("passwordSubmit"),
      cancelButton: document.getElementById("passwordCancel"),
    },
    documentProperties: {
      overlayName: "documentPropertiesOverlay",
      container: document.getElementById("documentPropertiesOverlay"),
      closeButton: document.getElementById("documentPropertiesClose"),
      fields: {
        fileName: document.getElementById("fileNameField"),
        fileSize: document.getElementById("fileSizeField"),
        title: document.getElementById("titleField"),
        author: document.getElementById("authorField"),
        subject: document.getElementById("subjectField"),
        keywords: document.getElementById("keywordsField"),
        creationDate: document.getElementById("creationDateField"),
        modificationDate: document.getElementById("modificationDateField"),
        creator: document.getElementById("creatorField"),
        producer: document.getElementById("producerField"),
        version: document.getElementById("versionField"),
        pageCount: document.getElementById("pageCountField"),
        pageSize: document.getElementById("pageSizeField"),
        linearized: document.getElementById("linearizedField"),
      },
    },
    errorWrapper: {
      container: document.getElementById("errorWrapper"),
      errorMessage: document.getElementById("errorMessage"),
      closeButton: document.getElementById("errorClose"),
      errorMoreInfo: document.getElementById("errorMoreInfo"),
      moreInfoButton: document.getElementById("errorShowMore"),
      lessInfoButton: document.getElementById("errorShowLess"),
    },
    printContainer: document.getElementById("printContainer"),
    openFileInputName: "fileInput",
    debuggerScriptPath: "./debugger.js",
  };
}

function webViewerLoad() {
  const config = getViewerConfiguration();
  if (typeof PDFJSDev === "undefined" || !PDFJSDev.test("PRODUCTION")) {
    Promise.all([
      import("pdfjs-web/app.js"),
      import("pdfjs-web/app_options.js"),
      import("pdfjs-web/genericcom.js"),
      import("pdfjs-web/pdf_print_service.js"),
    ]).then(function ([app, appOptions, genericCom, pdfPrintService]) {
      window.PDFViewerApplication = app.PDFViewerApplication;
      window.PDFViewerApplicationOptions = appOptions.AppOptions;
      app.PDFViewerApplication.run(config);
    });
  } else {
    if (typeof PDFJSDev !== "undefined" && PDFJSDev.test("CHROME")) {
      pdfjsWebAppOptions.AppOptions.set("defaultUrl", defaultUrl);
    }

    window.PDFViewerApplication = pdfjsWebApp.PDFViewerApplication;
    window.PDFViewerApplicationOptions = pdfjsWebAppOptions.AppOptions;

    if (typeof PDFJSDev !== "undefined" && PDFJSDev.test("GENERIC")) {
      // Give custom implementations of the default viewer a simpler way to
      // set various `AppOptions`, by dispatching an event once all viewer
      // files are loaded but *before* the viewer initialization has run.
      const event = document.createEvent("CustomEvent");
      event.initCustomEvent("webviewerloaded", true, true, {
        source: window,
      });
      try {
        // Attempt to dispatch the event at the embedding `document`,
        // in order to support cases where the viewer is embedded in
        // a *dynamically* created <iframe> element.
        parent.document.dispatchEvent(event);
      } catch (ex) {
        // The viewer could be in e.g. a cross-origin <iframe> element,
        // fallback to dispatching the event at the current `document`.
        console.error(`webviewerloaded: ${ex}`);
        document.dispatchEvent(event);
      }
    }

    pdfjsWebApp.PDFViewerApplication.run(config);
  }
}

if (
  document.readyState === "interactive" ||
  document.readyState === "complete"
) {
  webViewerLoad();
} else {
  document.addEventListener("DOMContentLoaded", webViewerLoad, true);
}<|MERGE_RESOLUTION|>--- conflicted
+++ resolved
@@ -58,17 +58,13 @@
 function getViewerConfiguration() {
   return {
     appContainer: document.body,
-<<<<<<< HEAD
     mainContainer: document.getElementById('viewerContainer'),
     viewerContainer: document.getElementById('viewer'),
+    // ----------------------------- tanglinhai start ----------------------------------
     viewerLoading: document.getElementById('viewerLoading'),
     viewerLoadingTxt: document.getElementById('viewerLoadingTxt'),
+    // ----------------------------- tanglinhai end ----------------------------------
     eventBus: null, // Using global event bus with (optional) DOM events.
-=======
-    mainContainer: document.getElementById("viewerContainer"),
-    viewerContainer: document.getElementById("viewer"),
-    eventBus: null,
->>>>>>> 0d5ef5dd
     toolbar: {
       container: document.getElementById("toolbarViewer"),
       numPages: document.getElementById("numPages"),

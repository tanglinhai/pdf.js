--- conflicted
+++ resolved
@@ -79,12 +79,8 @@
   function PDFPageProxy(pageInfo, transport) {
     this.pageInfo = pageInfo;
     this.transport = transport;
-<<<<<<< HEAD
     this.stats = new StatTimer();
-=======
-    this._stats = new StatTimer();
-    this._stats.enabled = !!globalScope.PDFJS.enableStats;
->>>>>>> 494fd1cc
+    this.stats.enabled = !!globalScope.PDFJS.enableStats;
     this.objs = transport.objs;
   }
   PDFPageProxy.prototype = {
